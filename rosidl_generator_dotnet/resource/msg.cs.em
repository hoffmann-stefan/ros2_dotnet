--- conflicted
+++ resolved
@@ -89,13 +89,8 @@
             native_write_field_@(member.name)_ptr, typeof(NativeWriteField@(get_field_name(type_name, member.name))Type));
 @[    else]@
         IntPtr native_get_field_@(member.name)_HANDLE_ptr =
-<<<<<<< HEAD
-            dllLoadUtils.GetProcAddress(nativelibrary, "@(msg_typename)__get_field_@(member.name)_HANDLE");
-        
-=======
             dllLoadUtils.GetProcAddress(nativelibrary, "@(msg_typename)__native_get_field_@(member.name)_HANDLE");
 
->>>>>>> 0b76aba9
         @(type_name).native_get_field_@(member.name)_HANDLE =
             (NativeGetField@(get_field_name(type_name, member.name))Type)Marshal.GetDelegateForFunctionPointer(
             native_get_field_@(member.name)_HANDLE_ptr, typeof(NativeGetField@(get_field_name(type_name, member.name))Type));
